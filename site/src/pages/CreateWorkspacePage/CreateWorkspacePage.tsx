import { useActor, useMachine } from "@xstate/react"
import { useOrganizationId } from "hooks/useOrganizationId"
import { FC, useContext } from "react"
import { Helmet } from "react-helmet-async"
import { useNavigate, useParams } from "react-router-dom"
import { pageTitle } from "util/page"
import { createWorkspaceMachine } from "xServices/createWorkspace/createWorkspaceXService"
import { XServiceContext } from "xServices/StateContext"
import {
  CreateWorkspaceErrors,
  CreateWorkspacePageView,
} from "./CreateWorkspacePageView"

const CreateWorkspacePage: FC = () => {
  const xServices = useContext(XServiceContext)
  const organizationId = useOrganizationId()
  const { template } = useParams()
  const templateName = template ? template : ""
  const navigate = useNavigate()
  const [authState] = useActor(xServices.authXService)
  const { me } = authState.context
  const [createWorkspaceState, send] = useMachine(createWorkspaceMachine, {
    context: {
      organizationId,
      templateName,
      owner: me ?? null,
    },
    actions: {
      onCreateWorkspace: (_, event) => {
        navigate(`/@${event.data.owner_name}/${event.data.name}`)
      },
    },
  })

  const {
    templates,
    templateSchema,
    templateVersionParameters,
    selectedTemplate,
    getTemplateSchemaError,
    getTemplatesError,
    createWorkspaceError,
    permissions,
    owner,
  } = createWorkspaceState.context

  return (
    <>
      <Helmet>
        <title>{pageTitle("Create Workspace")}</title>
      </Helmet>
      <CreateWorkspacePageView
        loadingTemplates={createWorkspaceState.matches("gettingTemplates")}
        loadingTemplateSchema={createWorkspaceState.matches(
          "gettingTemplateSchema",
        )}
        creatingWorkspace={createWorkspaceState.matches("creatingWorkspace")}
        hasTemplateErrors={createWorkspaceState.matches("error")}
        templateName={templateName}
        templates={templates}
        selectedTemplate={selectedTemplate}
        templateSchema={templateSchema}
<<<<<<< HEAD
        templateParameters={templateVersionParameters}
        workspaceQuota={workspaceQuota}
=======
>>>>>>> a8f5af12
        createWorkspaceErrors={{
          [CreateWorkspaceErrors.GET_TEMPLATES_ERROR]: getTemplatesError,
          [CreateWorkspaceErrors.GET_TEMPLATE_SCHEMA_ERROR]:
            getTemplateSchemaError,
          [CreateWorkspaceErrors.CREATE_WORKSPACE_ERROR]: createWorkspaceError,
        }}
        canCreateForUser={permissions?.createWorkspaceForUser}
        owner={owner}
        setOwner={(user) => {
          send({
            type: "SELECT_OWNER",
            owner: user,
          })
        }}
        onCancel={() => {
          // Go back
          navigate(-1)
        }}
        onSubmit={(request) => {
          send({
            type: "CREATE_WORKSPACE",
            request,
            owner,
          })
        }}
      />
    </>
  )
}

export default CreateWorkspacePage<|MERGE_RESOLUTION|>--- conflicted
+++ resolved
@@ -60,11 +60,7 @@
         templates={templates}
         selectedTemplate={selectedTemplate}
         templateSchema={templateSchema}
-<<<<<<< HEAD
         templateParameters={templateVersionParameters}
-        workspaceQuota={workspaceQuota}
-=======
->>>>>>> a8f5af12
         createWorkspaceErrors={{
           [CreateWorkspaceErrors.GET_TEMPLATES_ERROR]: getTemplatesError,
           [CreateWorkspaceErrors.GET_TEMPLATE_SCHEMA_ERROR]:
