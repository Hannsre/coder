import TextField from "@material-ui/core/TextField"
import * as TypesGen from "api/typesGenerated"
import { FormFooter } from "components/FormFooter/FormFooter"
import { ParameterInput } from "components/ParameterInput/ParameterInput"
import { Stack } from "components/Stack/Stack"
import { UserAutocomplete } from "components/UserAutocomplete/UserAutocomplete"
import { WorkspaceParameter } from "components/WorkspaceParameter/WorkspaceParameter"
import { WorkspaceQuota } from "components/WorkspaceQuota/WorkspaceQuota"
import { FormikContextType, FormikTouched, useFormik } from "formik"
import { i18n } from "i18n"
import { FC, useState } from "react"
import { useTranslation } from "react-i18next"
import { getFormHelpers, nameValidator, onChangeTrimmed } from "util/formUtils"
import * as Yup from "yup"
import { AlertBanner } from "components/AlertBanner/AlertBanner"
import { makeStyles } from "@material-ui/core/styles"
import { FullPageHorizontalForm } from "components/FullPageForm/FullPageHorizontalForm"
import { FullScreenLoader } from "components/Loader/FullScreenLoader"

export enum CreateWorkspaceErrors {
  GET_TEMPLATES_ERROR = "getTemplatesError",
  GET_TEMPLATE_SCHEMA_ERROR = "getTemplateSchemaError",
  CREATE_WORKSPACE_ERROR = "createWorkspaceError",
  GET_WORKSPACE_QUOTA_ERROR = "getWorkspaceQuotaError",
}

export interface CreateWorkspacePageViewProps {
  loadingTemplates: boolean
  loadingTemplateSchema: boolean
  creatingWorkspace: boolean
  hasTemplateErrors: boolean
  templateName: string
  templates?: TypesGen.Template[]
  selectedTemplate?: TypesGen.Template
  templateParameters?: TypesGen.TemplateVersionParameter[]
  templateSchema?: TypesGen.DeprecatedParameterSchema[]
  workspaceQuota?: TypesGen.WorkspaceQuota
  createWorkspaceErrors: Partial<Record<CreateWorkspaceErrors, Error | unknown>>
  canCreateForUser?: boolean
  owner: TypesGen.User | null
  setOwner: (arg0: TypesGen.User | null) => void
  onCancel: () => void
  onSubmit: (req: TypesGen.CreateWorkspaceRequest) => void
  // initialTouched is only used for testing the error state of the form.
  initialTouched?: FormikTouched<TypesGen.CreateWorkspaceRequest>
}

const { t } = i18n

export const validationSchema = Yup.object({
  name: nameValidator(t("nameLabel", { ns: "createWorkspacePage" })),
})

export const CreateWorkspacePageView: FC<
  React.PropsWithChildren<CreateWorkspacePageViewProps>
> = (props) => {
  const { t } = useTranslation("createWorkspacePage")
<<<<<<< HEAD
  const [deprecatedParameterValues, setDeprecatedParameterValues] = useState<
    Record<string, string>
  >({})
=======
  const styles = useStyles()
  const formFooterStyles = useFormFooterStyles()
>>>>>>> e740aebf
  const [parameterValues, setParameterValues] = useState<
    Record<string, string>
  >({})

  const form: FormikContextType<TypesGen.CreateWorkspaceRequest> =
    useFormik<TypesGen.CreateWorkspaceRequest>({
      initialValues: {
        name: "",
        template_id: props.selectedTemplate ? props.selectedTemplate.id : "",
        parameters: [],
      },
      enableReinitialize: true,
      validationSchema,
      initialTouched: props.initialTouched,
      onSubmit: (request) => {
        if (!props.templateSchema) {
          throw new Error("No template schema loaded")
        }

        const createRequests: TypesGen.DeprecatedCreateParameterRequest[] = []
        props.templateSchema.forEach((schema) => {
          let value = schema.default_source_value
          if (schema.name in deprecatedParameterValues) {
            value = deprecatedParameterValues[schema.name]
          }
          createRequests.push({
            name: schema.name,
            destination_scheme: schema.default_destination_scheme,
            source_scheme: "data",
            source_value: value,
          })
        })
        const parameters: TypesGen.WorkspaceBuildParameter[] = []
        Object.keys(parameterValues).forEach((key) => parameters.push({
          name: key,
          value: parameterValues[key],
        }))

        props.onSubmit({
          ...request,
          deprecated_parameter_values: createRequests,
          parameters: parameters,
        })
        form.setSubmitting(false)
      },
    })

  const canSubmit =
    props.workspaceQuota && props.workspaceQuota.user_workspace_limit > 0
      ? props.workspaceQuota.user_workspace_count <
        props.workspaceQuota.user_workspace_limit
      : true

  const isLoading = props.loadingTemplateSchema || props.loadingTemplates

  const getFieldHelpers = getFormHelpers<TypesGen.CreateWorkspaceRequest>(
    form,
    props.createWorkspaceErrors[CreateWorkspaceErrors.CREATE_WORKSPACE_ERROR],
  )

  if (isLoading) {
    return <FullScreenLoader />
  }

  if (props.hasTemplateErrors) {
    return (
      <Stack>
        {Boolean(
          props.createWorkspaceErrors[
            CreateWorkspaceErrors.GET_TEMPLATES_ERROR
          ],
        ) && (
          <AlertBanner
            severity="error"
            error={
              props.createWorkspaceErrors[
                CreateWorkspaceErrors.GET_TEMPLATES_ERROR
              ]
            }
          />
        )}
        {Boolean(
          props.createWorkspaceErrors[
            CreateWorkspaceErrors.GET_TEMPLATE_SCHEMA_ERROR
          ],
        ) && (
          <AlertBanner
            severity="error"
            error={
              props.createWorkspaceErrors[
                CreateWorkspaceErrors.GET_TEMPLATE_SCHEMA_ERROR
              ]
            }
          />
        )}
      </Stack>
    )
  }

  if (
    props.createWorkspaceErrors[CreateWorkspaceErrors.CREATE_WORKSPACE_ERROR]
  ) {
    return (
      <AlertBanner
        severity="error"
        error={
          props.createWorkspaceErrors[
            CreateWorkspaceErrors.CREATE_WORKSPACE_ERROR
          ]
        }
      />
    )
  }

  return (
    <FullPageHorizontalForm title="New workspace" onCancel={props.onCancel}>
      <form onSubmit={form.handleSubmit}>
        <Stack direction="column" spacing={10} className={styles.formSections}>
          {/* General info */}
          <div className={styles.formSection}>
            <div className={styles.formSectionInfo}>
              <h2 className={styles.formSectionInfoTitle}>General info</h2>
              <p className={styles.formSectionInfoDescription}>
                The template and name of your new workspace.
              </p>
            </div>

            <Stack
              direction="column"
              spacing={1}
              className={styles.formSectionFields}
            >
              {props.selectedTemplate && (
                <Stack
                  direction="row"
                  spacing={2}
                  className={styles.template}
                  alignItems="center"
                >
                  <div className={styles.templateIcon}>
                    <img src={props.selectedTemplate.icon} alt="" />
                  </div>
                  <Stack direction="column" spacing={0.5}>
                    <span className={styles.templateName}>
                      {props.selectedTemplate.name}
                    </span>
                    {props.selectedTemplate.description && (
                      <span className={styles.templateDescription}>
                        {props.selectedTemplate.description}
                      </span>
                    )}
                  </Stack>
                </Stack>
              )}

<<<<<<< HEAD
          {props.loadingTemplateSchema && <Loader />}
          {props.selectedTemplate &&
            props.templateSchema &&
            props.templateParameters && (
              <>
                <TextField
                  {...getFieldHelpers("name")}
                  disabled={form.isSubmitting}
                  onChange={onChangeTrimmed(form)}
                  autoFocus
                  fullWidth
                  label={t("nameLabel")}
                  variant="outlined"
                />

                {props.canCreateForUser && (
                  <UserAutocomplete
                    value={props.owner}
                    onChange={props.setOwner}
                    label={t("ownerLabel")}
                    inputMargin="dense"
                    showAvatar
                  />
                )}

=======
              <TextField
                {...getFieldHelpers("name")}
                disabled={form.isSubmitting}
                onChange={onChangeTrimmed(form)}
                autoFocus
                fullWidth
                label={t("nameLabel")}
                variant="outlined"
              />
            </Stack>
          </div>

          {/* Workspace owner */}
          {props.canCreateForUser && (
            <div className={styles.formSection}>
              <div className={styles.formSectionInfo}>
                <h2 className={styles.formSectionInfoTitle}>Workspace owner</h2>
                <p className={styles.formSectionInfoDescription}>
                  The user that is going to own this workspace. If you are
                  admin, you can create workspace for others.
                </p>
              </div>

              <Stack
                direction="column"
                spacing={1}
                className={styles.formSectionFields}
              >
                <UserAutocomplete
                  value={props.owner}
                  onChange={props.setOwner}
                  label={t("ownerLabel")}
                  inputMargin="dense"
                  showAvatar
                />

>>>>>>> e740aebf
                {props.workspaceQuota && (
                  <WorkspaceQuota
                    quota={props.workspaceQuota}
                    error={
                      props.createWorkspaceErrors[
                        CreateWorkspaceErrors.GET_WORKSPACE_QUOTA_ERROR
                      ]
                    }
                  />
                )}
<<<<<<< HEAD

                {props.templateSchema.length > 0 && (
                  <Stack>
                    {props.templateSchema.map((schema) => (
                      <ParameterInput
                        disabled={form.isSubmitting}
                        key={schema.id}
                        onChange={(value) => {
                          setDeprecatedParameterValues({
                            ...deprecatedParameterValues,
                            [schema.name]: value,
                          })
                        }}
                        schema={schema}
                      />
                    ))}
                  </Stack>
                )}

                {props.templateParameters.map((parameter) => (
                  <WorkspaceParameter
                    templateParameter={parameter}
                    key={parameter.name}
                    onChange={(value) => {
                      setParameterValues({
                        ...parameterValues,
                        [parameter.name]: value,
                      })
                    }}
                  />
                ))}

                {props.workspaceQuota && (
                  <WorkspaceQuota
                    quota={props.workspaceQuota}
                    error={
                      props.createWorkspaceErrors[
                        CreateWorkspaceErrors.GET_WORKSPACE_QUOTA_ERROR
                      ]
                    }
                  />
                )}

                <FormFooter
                  onCancel={props.onCancel}
                  isLoading={props.creatingWorkspace}
                  submitDisabled={!canSubmit}
                />
              </>
            )}
=======
              </Stack>
            </div>
          )}

          {/* Template params */}
          {props.templateSchema && props.templateSchema.length > 0 && (
            <div className={styles.formSection}>
              <div className={styles.formSectionInfo}>
                <h2 className={styles.formSectionInfoTitle}>Template params</h2>
                <p className={styles.formSectionInfoDescription}>
                  Those values are provided by your template&lsquo;s Terraform
                  configuration.
                </p>
              </div>

              <Stack
                direction="column"
                spacing={4} // Spacing here is diff because the fields here don't have the MUI floating label spacing
                className={styles.formSectionFields}
              >
                {props.templateSchema.map((schema) => (
                  <ParameterInput
                    disabled={form.isSubmitting}
                    key={schema.id}
                    onChange={(value) => {
                      setParameterValues({
                        ...parameterValues,
                        [schema.name]: value,
                      })
                    }}
                    schema={schema}
                  />
                ))}
              </Stack>
            </div>
          )}

          <FormFooter
            styles={formFooterStyles}
            onCancel={props.onCancel}
            isLoading={props.creatingWorkspace}
            submitDisabled={!canSubmit}
            submitLabel={t("createWorkspace")}
          />
>>>>>>> e740aebf
        </Stack>
      </form>
    </FullPageHorizontalForm>
  )
}

const useStyles = makeStyles((theme) => ({
  formSections: {
    [theme.breakpoints.down("sm")]: {
      gap: theme.spacing(8),
    },
  },

  formSection: {
    display: "flex",
    alignItems: "flex-start",
    gap: theme.spacing(15),

    [theme.breakpoints.down("sm")]: {
      flexDirection: "column",
      gap: theme.spacing(2),
    },
  },

  formSectionInfo: {
    width: 312,
    flexShrink: 0,
    position: "sticky",
    top: theme.spacing(3),

    [theme.breakpoints.down("sm")]: {
      width: "100%",
      position: "initial",
    },
  },

  formSectionInfoTitle: {
    fontSize: 20,
    color: theme.palette.text.primary,
    fontWeight: 400,
    margin: 0,
    marginBottom: theme.spacing(1),
  },

  formSectionInfoDescription: {
    fontSize: 14,
    color: theme.palette.text.secondary,
    lineHeight: "160%",
    margin: 0,
  },

  formSectionFields: {
    width: "100%",
  },

  template: {
    padding: theme.spacing(2.5, 3),
    borderRadius: theme.shape.borderRadius,
    backgroundColor: theme.palette.background.paper,
    border: `1px solid ${theme.palette.divider}`,
  },

  templateName: {
    fontSize: 16,
  },

  templateDescription: {
    fontSize: 14,
    color: theme.palette.text.secondary,
  },

  templateIcon: {
    width: theme.spacing(5),
    lineHeight: 1,

    "& img": {
      width: "100%",
    },
  },
}))

const useFormFooterStyles = makeStyles((theme) => ({
  button: {
    minWidth: theme.spacing(23),

    [theme.breakpoints.down("sm")]: {
      width: "100%",
    },
  },
  footer: {
    display: "flex",
    alignItems: "center",
    justifyContent: "flex-start",
    flexDirection: "row-reverse",
    gap: theme.spacing(2),

    [theme.breakpoints.down("sm")]: {
      flexDirection: "column",
      gap: theme.spacing(1),
    },
  },
}))<|MERGE_RESOLUTION|>--- conflicted
+++ resolved
@@ -55,15 +55,12 @@
   React.PropsWithChildren<CreateWorkspacePageViewProps>
 > = (props) => {
   const { t } = useTranslation("createWorkspacePage")
-<<<<<<< HEAD
-  const [deprecatedParameterValues, setDeprecatedParameterValues] = useState<
+  const styles = useStyles()
+  const formFooterStyles = useFormFooterStyles()
+  const [parameterValues, setParameterValues] = useState<
     Record<string, string>
   >({})
-=======
-  const styles = useStyles()
-  const formFooterStyles = useFormFooterStyles()
->>>>>>> e740aebf
-  const [parameterValues, setParameterValues] = useState<
+  const [deprecatedParameterValues, setDeprecatedParameterValues] = useState<
     Record<string, string>
   >({})
 
@@ -96,10 +93,12 @@
           })
         })
         const parameters: TypesGen.WorkspaceBuildParameter[] = []
-        Object.keys(parameterValues).forEach((key) => parameters.push({
-          name: key,
-          value: parameterValues[key],
-        }))
+        Object.keys(parameterValues).forEach((key) =>
+          parameters.push({
+            name: key,
+            value: parameterValues[key],
+          }),
+        )
 
         props.onSubmit({
           ...request,
@@ -218,33 +217,6 @@
                 </Stack>
               )}
 
-<<<<<<< HEAD
-          {props.loadingTemplateSchema && <Loader />}
-          {props.selectedTemplate &&
-            props.templateSchema &&
-            props.templateParameters && (
-              <>
-                <TextField
-                  {...getFieldHelpers("name")}
-                  disabled={form.isSubmitting}
-                  onChange={onChangeTrimmed(form)}
-                  autoFocus
-                  fullWidth
-                  label={t("nameLabel")}
-                  variant="outlined"
-                />
-
-                {props.canCreateForUser && (
-                  <UserAutocomplete
-                    value={props.owner}
-                    onChange={props.setOwner}
-                    label={t("ownerLabel")}
-                    inputMargin="dense"
-                    showAvatar
-                  />
-                )}
-
-=======
               <TextField
                 {...getFieldHelpers("name")}
                 disabled={form.isSubmitting}
@@ -281,7 +253,6 @@
                   showAvatar
                 />
 
->>>>>>> e740aebf
                 {props.workspaceQuota && (
                   <WorkspaceQuota
                     quota={props.workspaceQuota}
@@ -292,61 +263,23 @@
                     }
                   />
                 )}
-<<<<<<< HEAD
-
-                {props.templateSchema.length > 0 && (
-                  <Stack>
-                    {props.templateSchema.map((schema) => (
-                      <ParameterInput
-                        disabled={form.isSubmitting}
-                        key={schema.id}
-                        onChange={(value) => {
-                          setDeprecatedParameterValues({
-                            ...deprecatedParameterValues,
-                            [schema.name]: value,
-                          })
-                        }}
-                        schema={schema}
-                      />
-                    ))}
-                  </Stack>
-                )}
-
-                {props.templateParameters.map((parameter) => (
-                  <WorkspaceParameter
-                    templateParameter={parameter}
-                    key={parameter.name}
-                    onChange={(value) => {
-                      setParameterValues({
-                        ...parameterValues,
-                        [parameter.name]: value,
-                      })
-                    }}
-                  />
-                ))}
-
-                {props.workspaceQuota && (
-                  <WorkspaceQuota
-                    quota={props.workspaceQuota}
-                    error={
-                      props.createWorkspaceErrors[
-                        CreateWorkspaceErrors.GET_WORKSPACE_QUOTA_ERROR
-                      ]
-                    }
-                  />
-                )}
-
-                <FormFooter
-                  onCancel={props.onCancel}
-                  isLoading={props.creatingWorkspace}
-                  submitDisabled={!canSubmit}
-                />
-              </>
-            )}
-=======
               </Stack>
             </div>
           )}
+
+          {props.templateParameters &&
+            props.templateParameters.map((parameter) => (
+              <WorkspaceParameter
+                templateParameter={parameter}
+                key={parameter.name}
+                onChange={(value) => {
+                  setParameterValues({
+                    ...parameterValues,
+                    [parameter.name]: value,
+                  })
+                }}
+              />
+            ))}
 
           {/* Template params */}
           {props.templateSchema && props.templateSchema.length > 0 && (
@@ -369,8 +302,8 @@
                     disabled={form.isSubmitting}
                     key={schema.id}
                     onChange={(value) => {
-                      setParameterValues({
-                        ...parameterValues,
+                      setDeprecatedParameterValues({
+                        ...deprecatedParameterValues,
                         [schema.name]: value,
                       })
                     }}
@@ -388,7 +321,6 @@
             submitDisabled={!canSubmit}
             submitLabel={t("createWorkspace")}
           />
->>>>>>> e740aebf
         </Stack>
       </form>
     </FullPageHorizontalForm>
