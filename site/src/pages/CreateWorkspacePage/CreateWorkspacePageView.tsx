import TextField from "@material-ui/core/TextField"
import * as TypesGen from "api/typesGenerated"
import { FormFooter } from "components/FormFooter/FormFooter"
import { FullPageForm } from "components/FullPageForm/FullPageForm"
import { Loader } from "components/Loader/Loader"
import { ParameterInput } from "components/ParameterInput/ParameterInput"
import { Stack } from "components/Stack/Stack"
import { UserAutocomplete } from "components/UserAutocomplete/UserAutocomplete"
import { WorkspaceParameter } from "components/WorkspaceParameter/WorkspaceParameter"
import { WorkspaceQuota } from "components/WorkspaceQuota/WorkspaceQuota"
import { FormikContextType, FormikTouched, useFormik } from "formik"
import { i18n } from "i18n"
import { FC, useState } from "react"
import { useTranslation } from "react-i18next"
import { getFormHelpers, nameValidator, onChangeTrimmed } from "util/formUtils"
import * as Yup from "yup"
import { AlertBanner } from "components/AlertBanner/AlertBanner"

export enum CreateWorkspaceErrors {
  GET_TEMPLATES_ERROR = "getTemplatesError",
  GET_TEMPLATE_SCHEMA_ERROR = "getTemplateSchemaError",
  CREATE_WORKSPACE_ERROR = "createWorkspaceError",
  GET_WORKSPACE_QUOTA_ERROR = "getWorkspaceQuotaError",
}

export interface CreateWorkspacePageViewProps {
  loadingTemplates: boolean
  loadingTemplateSchema: boolean
  creatingWorkspace: boolean
  hasTemplateErrors: boolean
  templateName: string
  templates?: TypesGen.Template[]
  selectedTemplate?: TypesGen.Template
  templateParameters?: TypesGen.TemplateVersionParameter[]
  templateSchema?: TypesGen.DeprecatedParameterSchema[]
  workspaceQuota?: TypesGen.WorkspaceQuota
  createWorkspaceErrors: Partial<Record<CreateWorkspaceErrors, Error | unknown>>
  canCreateForUser?: boolean
  owner: TypesGen.User | null
  setOwner: (arg0: TypesGen.User | null) => void
  onCancel: () => void
  onSubmit: (req: TypesGen.CreateWorkspaceRequest) => void
  // initialTouched is only used for testing the error state of the form.
  initialTouched?: FormikTouched<TypesGen.CreateWorkspaceRequest>
}

const { t } = i18n

export const validationSchema = Yup.object({
  name: nameValidator(t("nameLabel", { ns: "createWorkspacePage" })),
})

export const CreateWorkspacePageView: FC<
  React.PropsWithChildren<CreateWorkspacePageViewProps>
> = (props) => {
  const { t } = useTranslation("createWorkspacePage")
<<<<<<< HEAD
  const [deprecatedParameterValues, setDeprecatedParameterValues] = useState<
=======

  const [parameterValues, setParameterValues] = useState<
>>>>>>> df89e2c3
    Record<string, string>
  >({})

  const form: FormikContextType<TypesGen.CreateWorkspaceRequest> =
    useFormik<TypesGen.CreateWorkspaceRequest>({
      initialValues: {
        name: "",
        template_id: props.selectedTemplate ? props.selectedTemplate.id : "",
      },
      enableReinitialize: true,
      validationSchema,
      initialTouched: props.initialTouched,
      onSubmit: (request) => {
        if (!props.templateSchema) {
          throw new Error("No template schema loaded")
        }

        const createRequests: TypesGen.DeprecatedCreateParameterRequest[] = []
        props.templateSchema.forEach((schema) => {
          let value = schema.default_source_value
          if (schema.name in deprecatedParameterValues) {
            value = deprecatedParameterValues[schema.name]
          }
          createRequests.push({
            name: schema.name,
            destination_scheme: schema.default_destination_scheme,
            source_scheme: "data",
            source_value: value,
          })
        })
        props.onSubmit({
          ...request,
          parameter_values: createRequests,
        })
        form.setSubmitting(false)
      },
    })

  const getFieldHelpers = getFormHelpers<TypesGen.CreateWorkspaceRequest>(
    form,
    props.createWorkspaceErrors[CreateWorkspaceErrors.CREATE_WORKSPACE_ERROR],
  )

  if (props.hasTemplateErrors) {
    return (
      <Stack>
        {Boolean(
          props.createWorkspaceErrors[
            CreateWorkspaceErrors.GET_TEMPLATES_ERROR
          ],
        ) && (
          <AlertBanner
            severity="error"
            error={
              props.createWorkspaceErrors[
                CreateWorkspaceErrors.GET_TEMPLATES_ERROR
              ]
            }
          />
        )}
        {Boolean(
          props.createWorkspaceErrors[
            CreateWorkspaceErrors.GET_TEMPLATE_SCHEMA_ERROR
          ],
        ) && (
          <AlertBanner
            severity="error"
            error={
              props.createWorkspaceErrors[
                CreateWorkspaceErrors.GET_TEMPLATE_SCHEMA_ERROR
              ]
            }
          />
        )}
      </Stack>
    )
  }

  const canSubmit =
    props.workspaceQuota && props.workspaceQuota.user_workspace_limit > 0
      ? props.workspaceQuota.user_workspace_count <
        props.workspaceQuota.user_workspace_limit
      : true

  return (
    <FullPageForm title="Create workspace" onCancel={props.onCancel}>
      <form onSubmit={form.handleSubmit}>
        <Stack>
          {Boolean(
            props.createWorkspaceErrors[
              CreateWorkspaceErrors.CREATE_WORKSPACE_ERROR
            ],
          ) && (
            <AlertBanner
              severity="error"
              error={
                props.createWorkspaceErrors[
                  CreateWorkspaceErrors.CREATE_WORKSPACE_ERROR
                ]
              }
            />
          )}
          <TextField
            disabled
            fullWidth
            label={t("templateLabel")}
            value={props.selectedTemplate?.name || props.templateName}
            variant="outlined"
          />

          {props.loadingTemplateSchema && <Loader />}
          {props.selectedTemplate && props.templateSchema && props.templateParameters && (
            <>
              <TextField
                {...getFieldHelpers("name")}
                disabled={form.isSubmitting}
                onChange={onChangeTrimmed(form)}
                autoFocus
                fullWidth
                label={t("nameLabel")}
                variant="outlined"
              />

              {props.canCreateForUser && (
                <UserAutocomplete
                  value={props.owner}
                  onChange={props.setOwner}
                  label={t("ownerLabel")}
                  inputMargin="dense"
                  showAvatar
                />
              )}

              {props.workspaceQuota && (
                <WorkspaceQuota
                  quota={props.workspaceQuota}
                  error={
                    props.createWorkspaceErrors[
                      CreateWorkspaceErrors.GET_WORKSPACE_QUOTA_ERROR
                    ]
                  }
                />
              )}

              {props.templateSchema.length > 0 && (
                <Stack>
                  {props.templateSchema.map((schema) => (
                    <ParameterInput
                      disabled={form.isSubmitting}
                      key={schema.id}
                      onChange={(value) => {
                        setDeprecatedParameterValues({
                          ...deprecatedParameterValues,
                          [schema.name]: value,
                        })
                      }}
                      schema={schema}
                    />
                  ))}
                </Stack>
              )}

<<<<<<< HEAD
              {props.templateParameters.map((parameter) => (
                <WorkspaceParameter templateParameter={parameter} key={parameter.name} />
              ))}

              {props.workspaceQuota && (
                <WorkspaceQuota
                  quota={props.workspaceQuota}
                  error={
                    props.createWorkspaceErrors[CreateWorkspaceErrors.GET_WORKSPACE_QUOTA_ERROR]
                  }
                />
              )}

=======
>>>>>>> df89e2c3
              <FormFooter
                onCancel={props.onCancel}
                isLoading={props.creatingWorkspace}
                submitDisabled={!canSubmit}
              />
            </>
          )}
        </Stack>
      </form>
    </FullPageForm>
  )
}<|MERGE_RESOLUTION|>--- conflicted
+++ resolved
@@ -54,12 +54,7 @@
   React.PropsWithChildren<CreateWorkspacePageViewProps>
 > = (props) => {
   const { t } = useTranslation("createWorkspacePage")
-<<<<<<< HEAD
   const [deprecatedParameterValues, setDeprecatedParameterValues] = useState<
-=======
-
-  const [parameterValues, setParameterValues] = useState<
->>>>>>> df89e2c3
     Record<string, string>
   >({})
 
@@ -171,80 +166,84 @@
           />
 
           {props.loadingTemplateSchema && <Loader />}
-          {props.selectedTemplate && props.templateSchema && props.templateParameters && (
-            <>
-              <TextField
-                {...getFieldHelpers("name")}
-                disabled={form.isSubmitting}
-                onChange={onChangeTrimmed(form)}
-                autoFocus
-                fullWidth
-                label={t("nameLabel")}
-                variant="outlined"
-              />
-
-              {props.canCreateForUser && (
-                <UserAutocomplete
-                  value={props.owner}
-                  onChange={props.setOwner}
-                  label={t("ownerLabel")}
-                  inputMargin="dense"
-                  showAvatar
+          {props.selectedTemplate &&
+            props.templateSchema &&
+            props.templateParameters && (
+              <>
+                <TextField
+                  {...getFieldHelpers("name")}
+                  disabled={form.isSubmitting}
+                  onChange={onChangeTrimmed(form)}
+                  autoFocus
+                  fullWidth
+                  label={t("nameLabel")}
+                  variant="outlined"
                 />
-              )}
-
-              {props.workspaceQuota && (
-                <WorkspaceQuota
-                  quota={props.workspaceQuota}
-                  error={
-                    props.createWorkspaceErrors[
-                      CreateWorkspaceErrors.GET_WORKSPACE_QUOTA_ERROR
-                    ]
-                  }
+
+                {props.canCreateForUser && (
+                  <UserAutocomplete
+                    value={props.owner}
+                    onChange={props.setOwner}
+                    label={t("ownerLabel")}
+                    inputMargin="dense"
+                    showAvatar
+                  />
+                )}
+
+                {props.workspaceQuota && (
+                  <WorkspaceQuota
+                    quota={props.workspaceQuota}
+                    error={
+                      props.createWorkspaceErrors[
+                        CreateWorkspaceErrors.GET_WORKSPACE_QUOTA_ERROR
+                      ]
+                    }
+                  />
+                )}
+
+                {props.templateSchema.length > 0 && (
+                  <Stack>
+                    {props.templateSchema.map((schema) => (
+                      <ParameterInput
+                        disabled={form.isSubmitting}
+                        key={schema.id}
+                        onChange={(value) => {
+                          setDeprecatedParameterValues({
+                            ...deprecatedParameterValues,
+                            [schema.name]: value,
+                          })
+                        }}
+                        schema={schema}
+                      />
+                    ))}
+                  </Stack>
+                )}
+
+                {props.templateParameters.map((parameter) => (
+                  <WorkspaceParameter
+                    templateParameter={parameter}
+                    key={parameter.name}
+                  />
+                ))}
+
+                {props.workspaceQuota && (
+                  <WorkspaceQuota
+                    quota={props.workspaceQuota}
+                    error={
+                      props.createWorkspaceErrors[
+                        CreateWorkspaceErrors.GET_WORKSPACE_QUOTA_ERROR
+                      ]
+                    }
+                  />
+                )}
+
+                <FormFooter
+                  onCancel={props.onCancel}
+                  isLoading={props.creatingWorkspace}
+                  submitDisabled={!canSubmit}
                 />
-              )}
-
-              {props.templateSchema.length > 0 && (
-                <Stack>
-                  {props.templateSchema.map((schema) => (
-                    <ParameterInput
-                      disabled={form.isSubmitting}
-                      key={schema.id}
-                      onChange={(value) => {
-                        setDeprecatedParameterValues({
-                          ...deprecatedParameterValues,
-                          [schema.name]: value,
-                        })
-                      }}
-                      schema={schema}
-                    />
-                  ))}
-                </Stack>
-              )}
-
-<<<<<<< HEAD
-              {props.templateParameters.map((parameter) => (
-                <WorkspaceParameter templateParameter={parameter} key={parameter.name} />
-              ))}
-
-              {props.workspaceQuota && (
-                <WorkspaceQuota
-                  quota={props.workspaceQuota}
-                  error={
-                    props.createWorkspaceErrors[CreateWorkspaceErrors.GET_WORKSPACE_QUOTA_ERROR]
-                  }
-                />
-              )}
-
-=======
->>>>>>> df89e2c3
-              <FormFooter
-                onCancel={props.onCancel}
-                isLoading={props.creatingWorkspace}
-                submitDisabled={!canSubmit}
-              />
-            </>
-          )}
+              </>
+            )}
         </Stack>
       </form>
     </FullPageForm>
