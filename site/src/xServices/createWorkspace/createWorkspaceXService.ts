import {
  checkAuthorization,
  createWorkspace,
  getTemplates,
  getTemplateVersionParameters,
  getTemplateVersionSchema,
} from "api/api"
import {
  CreateWorkspaceRequest,
  DeprecatedParameterSchema,
  Template,
  TemplateVersionParameter,
  User,
  Workspace,
} from "api/typesGenerated"
import { assign, createMachine } from "xstate"

type CreateWorkspaceContext = {
  organizationId: string
  owner: User | null
  templateName: string
  templates?: Template[]
  selectedTemplate?: Template
  templateSchema?: DeprecatedParameterSchema[]
  templateVersionParameters?: TemplateVersionParameter[]
  templateVersionParametersError?: Error | unknown
  createWorkspaceRequest?: CreateWorkspaceRequest
  createdWorkspace?: Workspace
  createWorkspaceError?: Error | unknown
  getTemplatesError?: Error | unknown
  getTemplateSchemaError?: Error | unknown
  permissions?: Record<string, boolean>
  checkPermissionsError?: Error | unknown
}

type CreateWorkspaceEvent = {
  type: "CREATE_WORKSPACE"
  request: CreateWorkspaceRequest
  owner: User | null
}

type SelectOwnerEvent = {
  type: "SELECT_OWNER"
  owner: User | null
}

export const createWorkspaceMachine = createMachine(
  {
    id: "createWorkspaceState",
    predictableActionArguments: true,
    tsTypes: {} as import("./createWorkspaceXService.typegen").Typegen0,
    schema: {
      context: {} as CreateWorkspaceContext,
      events: {} as CreateWorkspaceEvent | SelectOwnerEvent,
      services: {} as {
        getTemplates: {
          data: Template[]
        }
        getTemplateSchema: {
          data: DeprecatedParameterSchema[]
        }
        getTemplateVersionParameters: {
          data: TemplateVersionParameter[]
        }
        createWorkspace: {
          data: Workspace
        }
      },
    },
    initial: "gettingTemplates",
    states: {
      gettingTemplates: {
        entry: "clearGetTemplatesError",
        invoke: {
          src: "getTemplates",
          onDone: [
            {
              actions: ["assignTemplates"],
              cond: "areTemplatesEmpty",
            },
            {
              actions: ["assignTemplates", "assignSelectedTemplate"],
              target: "gettingTemplateSchema",
            },
          ],
          onError: {
            actions: ["assignGetTemplatesError"],
            target: "error",
          },
        },
      },
      gettingTemplateSchema: {
        entry: "clearGetTemplateSchemaError",
        invoke: {
          src: "getTemplateSchema",
          onDone: {
            actions: ["assignTemplateSchema"],
            target: "checkingPermissions",
          },
          onError: {
            actions: ["assignGetTemplateSchemaError"],
            target: "error",
          },
        },
      },
      checkingPermissions: {
        entry: "clearCheckPermissionsError",
        invoke: {
          src: "checkPermissions",
          id: "checkPermissions",
          onDone: {
<<<<<<< HEAD
            actions: ["assignPermissions"],
            target: "gettingWorkspaceQuota",
          },
          onError: {
            actions: ["assignCheckPermissionsError"],
          },
        },
      },
      gettingWorkspaceQuota: {
        entry: "clearGetWorkspaceQuotaError",
        invoke: {
          src: "getWorkspaceQuota",
          onDone: {
            actions: ["assignWorkspaceQuota"],
            target: "gettingTemplateVersionParameters",
=======
            actions: "assignPermissions",
            target: "fillingParams",
>>>>>>> a8f5af12
          },
          onError: {
            actions: ["assignCheckPermissionsError"],
          },
        },
      },
      gettingTemplateVersionParameters: {
        entry: "clearTemplateVersionParametersError",
        invoke: {
          src: "getTemplateVersionParameters",
          onDone: {
            actions: ["assignTemplateVersionParameters"],
            target: "fillingParams",
          },
          onError: {
            actions: ["assignTemplateVersionParametersError"],
          },
        },
      },
      fillingParams: {
        on: {
          CREATE_WORKSPACE: {
            actions: ["assignCreateWorkspaceRequest", "assignOwner"],
            target: "creatingWorkspace",
          },
          SELECT_OWNER: {
            actions: ["assignOwner"],
            target: ["fillingParams"],
          },
        },
      },
      creatingWorkspace: {
        entry: "clearCreateWorkspaceError",
        invoke: {
          src: "createWorkspace",
          onDone: {
            actions: ["onCreateWorkspace"],
            target: "created",
          },
          onError: {
            actions: ["assignCreateWorkspaceError"],
            target: "fillingParams",
          },
        },
      },
      created: {
        type: "final",
      },
      error: {},
    },
  },
  {
    services: {
      getTemplates: (context) => getTemplates(context.organizationId),
      getTemplateSchema: (context) => {
        const { selectedTemplate } = context

        if (!selectedTemplate) {
          throw new Error("No selected template")
        }

        return getTemplateVersionSchema(selectedTemplate.active_version_id)
      },
      getTemplateVersionParameters: (context) => {
        const { selectedTemplate } = context

        if (!selectedTemplate) {
          throw new Error("No selected template")
        }

        return getTemplateVersionParameters(selectedTemplate.active_version_id)
      },
      checkPermissions: async (context) => {
        if (!context.organizationId) {
          throw new Error("No organization ID")
        }

        // HACK: below, we pass in * for the owner_id, which is a hacky way of checking if the
        // current user can create a workspace on behalf of anyone within the org (only org owners should be able to do this).
        // This pattern should not be replicated outside of this narrow use case.
        const permissionsToCheck = {
          createWorkspaceForUser: {
            object: {
              resource_type: "workspace",
              organization_id: `${context.organizationId}`,
              owner_id: "*",
            },
            action: "create",
          },
        }

        return checkAuthorization({
          checks: permissionsToCheck,
        })
      },
      createWorkspace: (context) => {
        const { createWorkspaceRequest, organizationId, owner } = context

        if (!createWorkspaceRequest) {
          throw new Error("No create workspace request")
        }

        return createWorkspace(
          organizationId,
          owner?.id ?? "me",
          createWorkspaceRequest,
        )
      },
    },
    guards: {
      areTemplatesEmpty: (_, event) => event.data.length === 0,
    },
    actions: {
      assignTemplates: assign({
        templates: (_, event) => event.data,
      }),
      assignSelectedTemplate: assign({
        selectedTemplate: (ctx, event) => {
          const templates = event.data.filter(
            (template) => template.name === ctx.templateName,
          )
          return templates.length > 0 ? templates[0] : undefined
        },
      }),
      assignTemplateSchema: assign({
        // Only show parameters that are allowed to be overridden.
        // CLI code: https://github.com/coder/coder/blob/main/cli/create.go#L152-L155
        templateSchema: (_, event) =>
          event.data.filter((param) => param.allow_override_source),
      }),
      assignTemplateVersionParameters: assign({
        templateVersionParameters: (_, event) => event.data,
      }),
      assignTemplateVersionParametersError: assign({
        templateVersionParametersError: (_, event) => event.data,
      }),
      clearTemplateVersionParametersError: assign({
        templateVersionParametersError: (_) => undefined,
      }),
      assignPermissions: assign({
        permissions: (_, event) => event.data as Record<string, boolean>,
      }),
      assignCheckPermissionsError: assign({
        checkPermissionsError: (_, event) => event.data,
      }),
      clearCheckPermissionsError: assign({
        checkPermissionsError: (_) => undefined,
      }),
      assignCreateWorkspaceRequest: assign({
        createWorkspaceRequest: (_, event) => event.request,
      }),
      assignOwner: assign({
        owner: (_, event) => event.owner,
      }),
      assignCreateWorkspaceError: assign({
        createWorkspaceError: (_, event) => event.data,
      }),
      clearCreateWorkspaceError: assign({
        createWorkspaceError: (_) => undefined,
      }),
      assignGetTemplatesError: assign({
        getTemplatesError: (_, event) => event.data,
      }),
      clearGetTemplatesError: assign({
        getTemplatesError: (_) => undefined,
      }),
      assignGetTemplateSchemaError: assign({
        getTemplateSchemaError: (_, event) => event.data,
      }),
      clearGetTemplateSchemaError: assign({
        getTemplateSchemaError: (_) => undefined,
      }),
    },
  },
)<|MERGE_RESOLUTION|>--- conflicted
+++ resolved
@@ -109,26 +109,8 @@
           src: "checkPermissions",
           id: "checkPermissions",
           onDone: {
-<<<<<<< HEAD
-            actions: ["assignPermissions"],
-            target: "gettingWorkspaceQuota",
-          },
-          onError: {
-            actions: ["assignCheckPermissionsError"],
-          },
-        },
-      },
-      gettingWorkspaceQuota: {
-        entry: "clearGetWorkspaceQuotaError",
-        invoke: {
-          src: "getWorkspaceQuota",
-          onDone: {
-            actions: ["assignWorkspaceQuota"],
-            target: "gettingTemplateVersionParameters",
-=======
             actions: "assignPermissions",
             target: "fillingParams",
->>>>>>> a8f5af12
           },
           onError: {
             actions: ["assignCheckPermissionsError"],
