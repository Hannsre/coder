package coderd

import (
	"context"
	"database/sql"
	"encoding/json"
	"errors"
	"fmt"
	"net/http"

	"github.com/go-chi/chi/v5"
	"github.com/google/uuid"
	"github.com/moby/moby/pkg/namesgenerator"
	"golang.org/x/xerrors"

	"cdr.dev/slog"

	"github.com/coder/coder/coderd/audit"
	"github.com/coder/coder/coderd/database"
	"github.com/coder/coder/coderd/httpapi"
	"github.com/coder/coder/coderd/httpmw"
	"github.com/coder/coder/coderd/parameter"
	"github.com/coder/coder/coderd/provisionerdserver"
	"github.com/coder/coder/coderd/rbac"
	"github.com/coder/coder/codersdk"

	sdkproto "github.com/coder/coder/provisionersdk/proto"
)

func (api *API) templateVersion(rw http.ResponseWriter, r *http.Request) {
	ctx := r.Context()
	var (
		templateVersion = httpmw.TemplateVersionParam(r)
		template        = httpmw.TemplateParam(r)
	)

	if !api.Authorize(r, rbac.ActionRead, templateVersion.RBACObject(template)) {
		httpapi.ResourceNotFound(rw)
		return
	}

	job, err := api.Database.GetProvisionerJobByID(ctx, templateVersion.JobID)
	if err != nil {
		httpapi.Write(ctx, rw, http.StatusInternalServerError, codersdk.Response{
			Message: "Internal error fetching provisioner job.",
			Detail:  err.Error(),
		})
		return
	}

	user, err := api.Database.GetUserByID(ctx, templateVersion.CreatedBy)
	if err != nil {
		httpapi.Write(ctx, rw, http.StatusInternalServerError, codersdk.Response{
			Message: "Internal error on fetching user.",
			Detail:  err.Error(),
		})
		return
	}

	httpapi.Write(ctx, rw, http.StatusOK, convertTemplateVersion(templateVersion, convertProvisionerJob(job), user))
}

func (api *API) patchCancelTemplateVersion(rw http.ResponseWriter, r *http.Request) {
	ctx := r.Context()
	var (
		templateVersion = httpmw.TemplateVersionParam(r)
		template        = httpmw.TemplateParam(r)
	)
	if !api.Authorize(r, rbac.ActionUpdate, templateVersion.RBACObject(template)) {
		httpapi.ResourceNotFound(rw)
		return
	}

	job, err := api.Database.GetProvisionerJobByID(ctx, templateVersion.JobID)
	if err != nil {
		httpapi.Write(ctx, rw, http.StatusInternalServerError, codersdk.Response{
			Message: "Internal error fetching provisioner job.",
			Detail:  err.Error(),
		})
		return
	}
	if job.CompletedAt.Valid {
		httpapi.Write(ctx, rw, http.StatusPreconditionFailed, codersdk.Response{
			Message: "Job has already completed!",
		})
		return
	}
	if job.CanceledAt.Valid {
		httpapi.Write(ctx, rw, http.StatusPreconditionFailed, codersdk.Response{
			Message: "Job has already been marked as canceled!",
		})
		return
	}
	err = api.Database.UpdateProvisionerJobWithCancelByID(ctx, database.UpdateProvisionerJobWithCancelByIDParams{
		ID: job.ID,
		CanceledAt: sql.NullTime{
			Time:  database.Now(),
			Valid: true,
		},
		CompletedAt: sql.NullTime{
			Time: database.Now(),
			// If the job is running, don't mark it completed!
			Valid: !job.WorkerID.Valid,
		},
	})
	if err != nil {
		httpapi.Write(ctx, rw, http.StatusInternalServerError, codersdk.Response{
			Message: "Internal error updating provisioner job.",
			Detail:  err.Error(),
		})
		return
	}
	httpapi.Write(ctx, rw, http.StatusOK, codersdk.Response{
		Message: "Job has been marked as canceled...",
	})
}

func (api *API) deprecatedTemplateVersionSchema(rw http.ResponseWriter, r *http.Request) {
	ctx := r.Context()
	var (
		templateVersion = httpmw.TemplateVersionParam(r)
		template        = httpmw.TemplateParam(r)
	)

	if !api.Authorize(r, rbac.ActionRead, templateVersion.RBACObject(template)) {
		httpapi.ResourceNotFound(rw)
		return
	}

	job, err := api.Database.GetProvisionerJobByID(ctx, templateVersion.JobID)
	if err != nil {
		httpapi.Write(ctx, rw, http.StatusInternalServerError, codersdk.Response{
			Message: "Internal error fetching provisioner job.",
			Detail:  err.Error(),
		})
		return
	}
	if !job.CompletedAt.Valid {
		httpapi.Write(ctx, rw, http.StatusPreconditionFailed, codersdk.Response{
			Message: "Template version job hasn't completed!",
		})
		return
	}
	schemas, err := api.Database.GetParameterSchemasByJobID(ctx, job.ID)
	if errors.Is(err, sql.ErrNoRows) {
		err = nil
	}
	if err != nil {
		httpapi.Write(ctx, rw, http.StatusInternalServerError, codersdk.Response{
			Message: "Internal error listing parameter schemas.",
			Detail:  err.Error(),
		})
		return
	}
	apiSchemas := make([]codersdk.DeprecatedParameterSchema, 0)
	for _, schema := range schemas {
		apiSchema, err := convertParameterSchema(schema)
		if err != nil {
			httpapi.Write(ctx, rw, http.StatusInternalServerError, codersdk.Response{
				Message: fmt.Sprintf("Internal error converting schema %s.", schema.Name),
				Detail:  err.Error(),
			})
			return
		}
		apiSchemas = append(apiSchemas, apiSchema)
	}
	httpapi.Write(ctx, rw, http.StatusOK, apiSchemas)
}

func (api *API) deprecatedTemplateVersionParameters(rw http.ResponseWriter, r *http.Request) {
	ctx := r.Context()
	var (
		templateVersion = httpmw.TemplateVersionParam(r)
		template        = httpmw.TemplateParam(r)
	)
	if !api.Authorize(r, rbac.ActionRead, templateVersion.RBACObject(template)) {
		httpapi.ResourceNotFound(rw)
		return
	}

	job, err := api.Database.GetProvisionerJobByID(ctx, templateVersion.JobID)
	if err != nil {
		httpapi.Write(ctx, rw, http.StatusInternalServerError, codersdk.Response{
			Message: "Internal error fetching provisioner job.",
			Detail:  err.Error(),
		})
		return
	}
	if !job.CompletedAt.Valid {
		httpapi.Write(ctx, rw, http.StatusPreconditionFailed, codersdk.Response{
			Message: "Job hasn't completed!",
		})
		return
	}
	values, err := parameter.Compute(ctx, api.Database, parameter.ComputeScope{
		TemplateImportJobID: job.ID,
	}, &parameter.ComputeOptions{
		// We *never* want to send the client secret parameter values.
		HideRedisplayValues: true,
	})
	if err != nil {
		httpapi.Write(ctx, rw, http.StatusInternalServerError, codersdk.Response{
			Message: "Internal error computing values.",
			Detail:  err.Error(),
		})
		return
	}
	if values == nil {
		values = []parameter.ComputedValue{}
	}

	httpapi.Write(ctx, rw, http.StatusOK, values)
}

func (api *API) templateVersionParameters(rw http.ResponseWriter, r *http.Request) {
	ctx := r.Context()
	templateVersion := httpmw.TemplateVersionParam(r)
	template := httpmw.TemplateParam(r)
	if !api.Authorize(r, rbac.ActionRead, templateVersion.RBACObject(template)) {
		httpapi.ResourceNotFound(rw)
		return
	}
	job, err := api.Database.GetProvisionerJobByID(ctx, templateVersion.JobID)
	if err != nil {
		httpapi.Write(ctx, rw, http.StatusInternalServerError, codersdk.Response{
			Message: "Internal error fetching provisioner job.",
			Detail:  err.Error(),
		})
		return
	}
	if !job.CompletedAt.Valid {
		httpapi.Write(ctx, rw, http.StatusPreconditionFailed, codersdk.Response{
			Message: "Job hasn't completed!",
		})
		return
	}
	dbParameters, err := api.Database.GetTemplateVersionParameters(ctx, templateVersion.ID)
	if err != nil {
		httpapi.Write(ctx, rw, http.StatusInternalServerError, codersdk.Response{
			Message: "Internal error fetching template version parameters.",
			Detail:  err.Error(),
		})
		return
	}
	parameters := make([]codersdk.TemplateVersionParameter, 0)
	for _, dbParameter := range dbParameters {
		parameter, err := convertTemplateVersionParameter(dbParameter)
		if err != nil {
			httpapi.Write(ctx, rw, http.StatusInternalServerError, codersdk.Response{
				Message: "Internal error converting template version parameter.",
				Detail:  err.Error(),
			})
			return
		}
		parameters = append(parameters, parameter)
	}
	httpapi.Write(ctx, rw, http.StatusOK, parameters)
}

func (api *API) postTemplateVersionDryRun(rw http.ResponseWriter, r *http.Request) {
	ctx := r.Context()
	var (
		apiKey          = httpmw.APIKey(r)
		templateVersion = httpmw.TemplateVersionParam(r)
		template        = httpmw.TemplateParam(r)
	)
	if !api.Authorize(r, rbac.ActionRead, templateVersion.RBACObject(template)) {
		httpapi.ResourceNotFound(rw)
		return
	}
	// We use the workspace RBAC check since we don't want to allow dry runs if
	// the user can't create workspaces.
	if !api.Authorize(r, rbac.ActionCreate,
		rbac.ResourceWorkspace.InOrg(templateVersion.OrganizationID).WithOwner(apiKey.UserID.String())) {
		httpapi.ResourceNotFound(rw)
		return
	}

	var req codersdk.CreateTemplateVersionDryRunRequest
	if !httpapi.Read(ctx, rw, r, &req) {
		return
	}

	job, err := api.Database.GetProvisionerJobByID(ctx, templateVersion.JobID)
	if err != nil {
		httpapi.Write(ctx, rw, http.StatusInternalServerError, codersdk.Response{
			Message: "Internal error updating provisioner job.",
			Detail:  err.Error(),
		})
		return
	}
	if !job.CompletedAt.Valid {
		httpapi.Write(ctx, rw, http.StatusPreconditionFailed, codersdk.Response{
			Message: "Template version import job hasn't completed!",
		})
		return
	}

	// Convert parameters from request to parameters for the job
	parameterValues := make([]database.ParameterValue, len(req.ParameterValues))
	for i, v := range req.ParameterValues {
		parameterValues[i] = database.ParameterValue{
			ID:                uuid.Nil,
			Scope:             database.ParameterScopeWorkspace,
			ScopeID:           uuid.Nil,
			Name:              v.Name,
			SourceScheme:      database.ParameterSourceSchemeData,
			SourceValue:       v.SourceValue,
			DestinationScheme: database.ParameterDestinationSchemeProvisionerVariable,
		}
	}

	// Marshal template version dry-run job with the parameters from the
	// request.
	input, err := json.Marshal(provisionerdserver.TemplateVersionDryRunJob{
		TemplateVersionID: templateVersion.ID,
		WorkspaceName:     req.WorkspaceName,
		ParameterValues:   parameterValues,
	})
	if err != nil {
		httpapi.Write(ctx, rw, http.StatusInternalServerError, codersdk.Response{
			Message: "Internal error unmarshalling provisioner job.",
			Detail:  err.Error(),
		})
		return
	}

	// Create a dry-run job
	jobID := uuid.New()
	provisionerJob, err := api.Database.InsertProvisionerJob(ctx, database.InsertProvisionerJobParams{
		ID:             jobID,
		CreatedAt:      database.Now(),
		UpdatedAt:      database.Now(),
		OrganizationID: templateVersion.OrganizationID,
		InitiatorID:    apiKey.UserID,
		Provisioner:    job.Provisioner,
		StorageMethod:  job.StorageMethod,
		FileID:         job.FileID,
		Type:           database.ProvisionerJobTypeTemplateVersionDryRun,
		Input:          input,
		// Copy tags from the previous run.
		Tags: job.Tags,
	})
	if err != nil {
		httpapi.Write(ctx, rw, http.StatusInternalServerError, codersdk.Response{
			Message: "Internal error inserting provisioner job.",
			Detail:  err.Error(),
		})
		return
	}

	httpapi.Write(ctx, rw, http.StatusCreated, convertProvisionerJob(provisionerJob))
}

func (api *API) templateVersionDryRun(rw http.ResponseWriter, r *http.Request) {
	ctx := r.Context()
	job, ok := api.fetchTemplateVersionDryRunJob(rw, r)
	if !ok {
		return
	}

	httpapi.Write(ctx, rw, http.StatusOK, convertProvisionerJob(job))
}

func (api *API) templateVersionDryRunResources(rw http.ResponseWriter, r *http.Request) {
	job, ok := api.fetchTemplateVersionDryRunJob(rw, r)
	if !ok {
		return
	}

	api.provisionerJobResources(rw, r, job)
}

func (api *API) templateVersionDryRunLogs(rw http.ResponseWriter, r *http.Request) {
	job, ok := api.fetchTemplateVersionDryRunJob(rw, r)
	if !ok {
		return
	}

	api.provisionerJobLogs(rw, r, job)
}

func (api *API) patchTemplateVersionDryRunCancel(rw http.ResponseWriter, r *http.Request) {
	ctx := r.Context()
	templateVersion := httpmw.TemplateVersionParam(r)

	job, ok := api.fetchTemplateVersionDryRunJob(rw, r)
	if !ok {
		return
	}
	if !api.Authorize(r, rbac.ActionUpdate,
		rbac.ResourceWorkspace.InOrg(templateVersion.OrganizationID).WithOwner(job.InitiatorID.String())) {
		httpapi.ResourceNotFound(rw)
		return
	}

	if job.CompletedAt.Valid {
		httpapi.Write(ctx, rw, http.StatusPreconditionFailed, codersdk.Response{
			Message: "Job has already completed.",
		})
		return
	}
	if job.CanceledAt.Valid {
		httpapi.Write(ctx, rw, http.StatusPreconditionFailed, codersdk.Response{
			Message: "Job has already been marked as canceled.",
		})
		return
	}

	err := api.Database.UpdateProvisionerJobWithCancelByID(ctx, database.UpdateProvisionerJobWithCancelByIDParams{
		ID: job.ID,
		CanceledAt: sql.NullTime{
			Time:  database.Now(),
			Valid: true,
		},
		CompletedAt: sql.NullTime{
			Time: database.Now(),
			// If the job is running, don't mark it completed!
			Valid: !job.WorkerID.Valid,
		},
	})
	if err != nil {
		httpapi.Write(ctx, rw, http.StatusInternalServerError, codersdk.Response{
			Message: "Internal error updating provisioner job.",
			Detail:  err.Error(),
		})
		return
	}

	httpapi.Write(ctx, rw, http.StatusOK, codersdk.Response{
		Message: "Job has been marked as canceled.",
	})
}

func (api *API) fetchTemplateVersionDryRunJob(rw http.ResponseWriter, r *http.Request) (database.ProvisionerJob, bool) {
	var (
		ctx             = r.Context()
		templateVersion = httpmw.TemplateVersionParam(r)
		template        = httpmw.TemplateParam(r)
		jobID           = chi.URLParam(r, "jobID")
	)

	if !api.Authorize(r, rbac.ActionRead, templateVersion.RBACObject(template)) {
		httpapi.ResourceNotFound(rw)
		return database.ProvisionerJob{}, false
	}

	jobUUID, err := uuid.Parse(jobID)
	if err != nil {
		httpapi.Write(ctx, rw, http.StatusBadRequest, codersdk.Response{
			Message: fmt.Sprintf("Job ID %q must be a valid UUID.", jobID),
			Detail:  err.Error(),
		})
		return database.ProvisionerJob{}, false
	}

	job, err := api.Database.GetProvisionerJobByID(ctx, jobUUID)
	if xerrors.Is(err, sql.ErrNoRows) {
		httpapi.Write(ctx, rw, http.StatusNotFound, codersdk.Response{
			Message: fmt.Sprintf("Provisioner job %q not found.", jobUUID),
		})
		return database.ProvisionerJob{}, false
	}
	if err != nil {
		httpapi.Write(ctx, rw, http.StatusInternalServerError, codersdk.Response{
			Message: "Internal error fetching provisioner job.",
			Detail:  err.Error(),
		})
		return database.ProvisionerJob{}, false
	}
	if job.Type != database.ProvisionerJobTypeTemplateVersionDryRun {
		httpapi.Forbidden(rw)
		return database.ProvisionerJob{}, false
	}

	// Do a workspace resource check since it's basically a workspace dry-run.
	if !api.Authorize(r, rbac.ActionRead,
		rbac.ResourceWorkspace.InOrg(templateVersion.OrganizationID).WithOwner(job.InitiatorID.String())) {
		httpapi.Forbidden(rw)
		return database.ProvisionerJob{}, false
	}

	// Verify that the template version is the one used in the request.
	var input provisionerdserver.TemplateVersionDryRunJob
	err = json.Unmarshal(job.Input, &input)
	if err != nil {
		httpapi.Write(ctx, rw, http.StatusInternalServerError, codersdk.Response{
			Message: "Internal error unmarshaling job metadata.",
			Detail:  err.Error(),
		})
		return database.ProvisionerJob{}, false
	}
	if input.TemplateVersionID != templateVersion.ID {
		httpapi.Forbidden(rw)
		return database.ProvisionerJob{}, false
	}

	return job, true
}

func (api *API) templateVersionsByTemplate(rw http.ResponseWriter, r *http.Request) {
	ctx := r.Context()
	template := httpmw.TemplateParam(r)
	if !api.Authorize(r, rbac.ActionRead, template) {
		httpapi.ResourceNotFound(rw)
		return
	}

	paginationParams, ok := parsePagination(rw, r)
	if !ok {
		return
	}

	var err error
	apiVersions := []codersdk.TemplateVersion{}
	err = api.Database.InTx(func(store database.Store) error {
		if paginationParams.AfterID != uuid.Nil {
			// See if the record exists first. If the record does not exist, the pagination
			// query will not work.
			_, err := store.GetTemplateVersionByID(ctx, paginationParams.AfterID)
			if err != nil && xerrors.Is(err, sql.ErrNoRows) {
				httpapi.Write(ctx, rw, http.StatusBadRequest, codersdk.Response{
					Message: fmt.Sprintf("Record at \"after_id\" (%q) does not exists.", paginationParams.AfterID.String()),
				})
				return err
			} else if err != nil {
				httpapi.Write(ctx, rw, http.StatusInternalServerError, codersdk.Response{
					Message: "Internal error fetching template version at after_id.",
					Detail:  err.Error(),
				})
				return err
			}
		}

		versions, err := store.GetTemplateVersionsByTemplateID(ctx, database.GetTemplateVersionsByTemplateIDParams{
			TemplateID: template.ID,
			AfterID:    paginationParams.AfterID,
			LimitOpt:   int32(paginationParams.Limit),
			OffsetOpt:  int32(paginationParams.Offset),
		})
		if errors.Is(err, sql.ErrNoRows) {
			httpapi.Write(ctx, rw, http.StatusOK, apiVersions)
			return err
		}
		if err != nil {
			httpapi.Write(ctx, rw, http.StatusInternalServerError, codersdk.Response{
				Message: "Internal error fetching template versions.",
				Detail:  err.Error(),
			})
			return err
		}

		jobIDs := make([]uuid.UUID, 0, len(versions))
		for _, version := range versions {
			jobIDs = append(jobIDs, version.JobID)
		}
		jobs, err := store.GetProvisionerJobsByIDs(ctx, jobIDs)
		if err != nil {
			httpapi.Write(ctx, rw, http.StatusInternalServerError, codersdk.Response{
				Message: "Internal error fetching provisioner job.",
				Detail:  err.Error(),
			})
			return err
		}
		jobByID := map[string]database.ProvisionerJob{}
		for _, job := range jobs {
			jobByID[job.ID.String()] = job
		}

		for _, version := range versions {
			job, exists := jobByID[version.JobID.String()]
			if !exists {
				httpapi.Write(ctx, rw, http.StatusInternalServerError, codersdk.Response{
					Message: fmt.Sprintf("Job %q doesn't exist for version %q.", version.JobID, version.ID),
				})
				return err
			}
			user, err := store.GetUserByID(ctx, version.CreatedBy)
			if err != nil {
				httpapi.Write(ctx, rw, http.StatusInternalServerError, codersdk.Response{
					Message: "Internal error on fetching user.",
					Detail:  err.Error(),
				})
				return err
			}
			apiVersions = append(apiVersions, convertTemplateVersion(version, convertProvisionerJob(job), user))
		}

		return nil
	}, nil)
	if err != nil {
		return
	}

	httpapi.Write(ctx, rw, http.StatusOK, apiVersions)
}

func (api *API) templateVersionByName(rw http.ResponseWriter, r *http.Request) {
	ctx := r.Context()
	template := httpmw.TemplateParam(r)
	if !api.Authorize(r, rbac.ActionRead, template) {
		httpapi.ResourceNotFound(rw)
		return
	}

	templateVersionName := chi.URLParam(r, "templateversionname")
	templateVersion, err := api.Database.GetTemplateVersionByTemplateIDAndName(ctx, database.GetTemplateVersionByTemplateIDAndNameParams{
		TemplateID: uuid.NullUUID{
			UUID:  template.ID,
			Valid: true,
		},
		Name: templateVersionName,
	})
	if errors.Is(err, sql.ErrNoRows) {
		httpapi.Write(ctx, rw, http.StatusNotFound, codersdk.Response{
			Message: fmt.Sprintf("No template version found by name %q.", templateVersionName),
		})
		return
	}
	if err != nil {
		httpapi.Write(ctx, rw, http.StatusInternalServerError, codersdk.Response{
			Message: "Internal error fetching template version.",
			Detail:  err.Error(),
		})
		return
	}
	job, err := api.Database.GetProvisionerJobByID(ctx, templateVersion.JobID)
	if err != nil {
		httpapi.Write(ctx, rw, http.StatusInternalServerError, codersdk.Response{
			Message: "Internal error fetching provisioner job.",
			Detail:  err.Error(),
		})
		return
	}

	user, err := api.Database.GetUserByID(ctx, templateVersion.CreatedBy)
	if err != nil {
		httpapi.Write(ctx, rw, http.StatusInternalServerError, codersdk.Response{
			Message: "Internal error on fetching user.",
			Detail:  err.Error(),
		})
		return
	}

	httpapi.Write(ctx, rw, http.StatusOK, convertTemplateVersion(templateVersion, convertProvisionerJob(job), user))
}

func (api *API) templateVersionByOrganizationAndName(rw http.ResponseWriter, r *http.Request) {
	ctx := r.Context()
	organization := httpmw.OrganizationParam(r)
	templateVersionName := chi.URLParam(r, "templateversionname")
	templateVersion, err := api.Database.GetTemplateVersionByOrganizationAndName(ctx, database.GetTemplateVersionByOrganizationAndNameParams{
		OrganizationID: organization.ID,
		Name:           templateVersionName,
	})
	if errors.Is(err, sql.ErrNoRows) {
		httpapi.Write(ctx, rw, http.StatusNotFound, codersdk.Response{
			Message: fmt.Sprintf("No template version found by name %q.", templateVersionName),
		})
		return
	}
	if err != nil {
		httpapi.Write(ctx, rw, http.StatusInternalServerError, codersdk.Response{
			Message: "Internal error fetching template version.",
			Detail:  err.Error(),
		})
		return
	}
	job, err := api.Database.GetProvisionerJobByID(ctx, templateVersion.JobID)
	if err != nil {
		httpapi.Write(ctx, rw, http.StatusInternalServerError, codersdk.Response{
			Message: "Internal error fetching provisioner job.",
			Detail:  err.Error(),
		})
		return
	}

	user, err := api.Database.GetUserByID(ctx, templateVersion.CreatedBy)
	if err != nil {
		httpapi.Write(ctx, rw, http.StatusInternalServerError, codersdk.Response{
			Message: "Internal error on fetching user.",
			Detail:  err.Error(),
		})
		return
	}

	httpapi.Write(ctx, rw, http.StatusOK, convertTemplateVersion(templateVersion, convertProvisionerJob(job), user))
}

func (api *API) patchActiveTemplateVersion(rw http.ResponseWriter, r *http.Request) {
	var (
		ctx               = r.Context()
		template          = httpmw.TemplateParam(r)
		auditor           = *api.Auditor.Load()
		aReq, commitAudit = audit.InitRequest[database.Template](rw, &audit.RequestParams{
			Audit:   auditor,
			Log:     api.Logger,
			Request: r,
			Action:  database.AuditActionWrite,
		})
	)
	defer commitAudit()
	aReq.Old = template

	if !api.Authorize(r, rbac.ActionUpdate, template) {
		httpapi.ResourceNotFound(rw)
		return
	}

	var req codersdk.UpdateActiveTemplateVersion
	if !httpapi.Read(ctx, rw, r, &req) {
		return
	}
	version, err := api.Database.GetTemplateVersionByID(ctx, req.ID)
	if errors.Is(err, sql.ErrNoRows) {
		httpapi.Write(ctx, rw, http.StatusNotFound, codersdk.Response{
			Message: "Template version not found.",
		})
		return
	}
	if err != nil {
		httpapi.Write(ctx, rw, http.StatusInternalServerError, codersdk.Response{
			Message: "Internal error fetching template version.",
			Detail:  err.Error(),
		})
		return
	}
	if version.TemplateID.UUID.String() != template.ID.String() {
		httpapi.Write(ctx, rw, http.StatusBadRequest, codersdk.Response{
			Message: "The provided template version doesn't belong to the specified template.",
		})
		return
	}

	err = api.Database.InTx(func(store database.Store) error {
		err = store.UpdateTemplateActiveVersionByID(ctx, database.UpdateTemplateActiveVersionByIDParams{
			ID:              template.ID,
			ActiveVersionID: req.ID,
			UpdatedAt:       database.Now(),
		})
		if err != nil {
			return xerrors.Errorf("update active version: %w", err)
		}
		return nil
	}, nil)
	if err != nil {
		httpapi.Write(ctx, rw, http.StatusInternalServerError, codersdk.Response{
			Message: "Internal error updating active template version.",
			Detail:  err.Error(),
		})
		return
	}
	newTemplate := template
	newTemplate.ActiveVersionID = req.ID
	aReq.New = newTemplate

	api.publishTemplateUpdate(ctx, template.ID)

	httpapi.Write(ctx, rw, http.StatusOK, codersdk.Response{
		Message: "Updated the active template version!",
	})
}

// Creates a new version of a template. An import job is queued to parse the storage method provided.
func (api *API) postTemplateVersionsByOrganization(rw http.ResponseWriter, r *http.Request) {
	var (
		ctx               = r.Context()
		apiKey            = httpmw.APIKey(r)
		organization      = httpmw.OrganizationParam(r)
		auditor           = *api.Auditor.Load()
		aReq, commitAudit = audit.InitRequest[database.TemplateVersion](rw, &audit.RequestParams{
			Audit:   auditor,
			Log:     api.Logger,
			Request: r,
			Action:  database.AuditActionCreate,
		})

		req codersdk.CreateTemplateVersionRequest
	)
	defer commitAudit()

	if !httpapi.Read(ctx, rw, r, &req) {
		return
	}

	var template database.Template
	if req.TemplateID != uuid.Nil {
		var err error
		template, err = api.Database.GetTemplateByID(ctx, req.TemplateID)
		if errors.Is(err, sql.ErrNoRows) {
			httpapi.Write(ctx, rw, http.StatusNotFound, codersdk.Response{
				Message: "Template does not exist.",
			})
			return
		}
		if err != nil {
			httpapi.Write(ctx, rw, http.StatusInternalServerError, codersdk.Response{
				Message: "Internal error fetching template.",
				Detail:  err.Error(),
			})
			return
		}
	}

	if template.ID != uuid.Nil {
		if !api.Authorize(r, rbac.ActionCreate, template) {
			httpapi.ResourceNotFound(rw)
			return
		}
	} else if !api.Authorize(r, rbac.ActionCreate, rbac.ResourceTemplate.InOrg(organization.ID)) {
		// Making a new template version is the same permission as creating a new template.
		httpapi.ResourceNotFound(rw)
		return
	}

	// Ensures the "owner" is properly applied.
	tags := provisionerdserver.MutateTags(apiKey.UserID, req.ProvisionerTags)

	file, err := api.Database.GetFileByID(ctx, req.FileID)
	if errors.Is(err, sql.ErrNoRows) {
		httpapi.Write(ctx, rw, http.StatusNotFound, codersdk.Response{
			Message: "File not found.",
		})
		return
	}
	if err != nil {
		httpapi.Write(ctx, rw, http.StatusInternalServerError, codersdk.Response{
			Message: "Internal error fetching file.",
			Detail:  err.Error(),
		})
		return
	}

	if !api.Authorize(r, rbac.ActionRead, file) {
		httpapi.ResourceNotFound(rw)
		return
	}

	var templateVersion database.TemplateVersion
	var provisionerJob database.ProvisionerJob
	err = api.Database.InTx(func(tx database.Store) error {
		jobID := uuid.New()
		inherits := make([]uuid.UUID, 0)
		for _, parameterValue := range req.ParameterValues {
			if parameterValue.CloneID != uuid.Nil {
				inherits = append(inherits, parameterValue.CloneID)
			}
		}

		// Expand inherited params
		if len(inherits) > 0 {
			if req.TemplateID == uuid.Nil {
				return xerrors.Errorf("cannot inherit parameters if template_id is not set")
			}

			inheritedParams, err := tx.ParameterValues(ctx, database.ParameterValuesParams{
				IDs: inherits,
			})
			if err != nil {
				return xerrors.Errorf("fetch inherited params: %w", err)
			}
			for _, copy := range inheritedParams {
				// This is a bit inefficient, as we make a new db call for each
				// param.
				version, err := tx.GetTemplateVersionByJobID(ctx, copy.ScopeID)
				if err != nil {
					return xerrors.Errorf("fetch template version for param %q: %w", copy.Name, err)
				}
				if !version.TemplateID.Valid || version.TemplateID.UUID != req.TemplateID {
					return xerrors.Errorf("cannot inherit parameters from other templates")
				}
				if copy.Scope != database.ParameterScopeImportJob {
					return xerrors.Errorf("copy parameter scope is %q, must be %q", copy.Scope, database.ParameterScopeImportJob)
				}
				// Add the copied param to the list to process
				req.ParameterValues = append(req.ParameterValues, codersdk.DeprecatedCreateParameterRequest{
					Name:              copy.Name,
					SourceValue:       copy.SourceValue,
					SourceScheme:      codersdk.DeprecatedParameterSourceScheme(copy.SourceScheme),
					DestinationScheme: codersdk.DeprecatedParameterDestinationScheme(copy.DestinationScheme),
				})
			}
		}

		for _, parameterValue := range req.ParameterValues {
			if parameterValue.CloneID != uuid.Nil {
				continue
			}

			_, err = tx.InsertParameterValue(ctx, database.InsertParameterValueParams{
				ID:                uuid.New(),
				Name:              parameterValue.Name,
				CreatedAt:         database.Now(),
				UpdatedAt:         database.Now(),
				Scope:             database.ParameterScopeImportJob,
				ScopeID:           jobID,
				SourceScheme:      database.ParameterSourceScheme(parameterValue.SourceScheme),
				SourceValue:       parameterValue.SourceValue,
				DestinationScheme: database.ParameterDestinationScheme(parameterValue.DestinationScheme),
			})
			if err != nil {
				return xerrors.Errorf("insert parameter value: %w", err)
			}
		}

		templateVersionID := uuid.New()
		jobInput, err := json.Marshal(templateVersionImportJob{
			TemplateVersionID: templateVersionID,
		})
		if err != nil {
			return xerrors.Errorf("marshal job input: %w", err)
		}
		provisionerJob, err = tx.InsertProvisionerJob(ctx, database.InsertProvisionerJobParams{
			ID:             jobID,
			CreatedAt:      database.Now(),
			UpdatedAt:      database.Now(),
			OrganizationID: organization.ID,
			InitiatorID:    apiKey.UserID,
			Provisioner:    database.ProvisionerType(req.Provisioner),
			StorageMethod:  database.ProvisionerStorageMethodFile,
			FileID:         file.ID,
			Type:           database.ProvisionerJobTypeTemplateVersionImport,
<<<<<<< HEAD
			Input:          jobInput,
=======
			Input:          []byte{'{', '}'},
			Tags:           tags,
>>>>>>> a8f5af12
		})
		if err != nil {
			return xerrors.Errorf("insert provisioner job: %w", err)
		}

		var templateID uuid.NullUUID
		if req.TemplateID != uuid.Nil {
			templateID = uuid.NullUUID{
				UUID:  req.TemplateID,
				Valid: true,
			}
		}

		if req.Name == "" {
			req.Name = namesgenerator.GetRandomName(1)
		}

		templateVersion, err = tx.InsertTemplateVersion(ctx, database.InsertTemplateVersionParams{
			ID:             templateVersionID,
			TemplateID:     templateID,
			OrganizationID: organization.ID,
			CreatedAt:      database.Now(),
			UpdatedAt:      database.Now(),
			Name:           req.Name,
			Readme:         "",
			JobID:          provisionerJob.ID,
			CreatedBy:      apiKey.UserID,
		})
		if err != nil {
			return xerrors.Errorf("insert template version: %w", err)
		}
		return nil
	}, nil)
	if err != nil {
		httpapi.Write(ctx, rw, http.StatusInternalServerError, codersdk.Response{
			Message: err.Error(),
		})
		return
	}
	aReq.New = templateVersion

	user, err := api.Database.GetUserByID(ctx, templateVersion.CreatedBy)
	if err != nil {
		httpapi.Write(ctx, rw, http.StatusInternalServerError, codersdk.Response{
			Message: "Internal error on fetching user.",
			Detail:  err.Error(),
		})
		return
	}

	httpapi.Write(ctx, rw, http.StatusCreated, convertTemplateVersion(templateVersion, convertProvisionerJob(provisionerJob), user))
}

// templateVersionResources returns the workspace agent resources associated
// with a template version. A template can specify more than one resource to be
// provisioned, each resource can have an agent that dials back to coderd.
// The agents returned are informative of the template version, and do not
// return agents associated with any particular workspace.
func (api *API) templateVersionResources(rw http.ResponseWriter, r *http.Request) {
	ctx := r.Context()
	var (
		templateVersion = httpmw.TemplateVersionParam(r)
		template        = httpmw.TemplateParam(r)
	)

	if !api.Authorize(r, rbac.ActionRead, templateVersion.RBACObject(template)) {
		httpapi.ResourceNotFound(rw)
		return
	}

	job, err := api.Database.GetProvisionerJobByID(ctx, templateVersion.JobID)
	if err != nil {
		httpapi.Write(ctx, rw, http.StatusInternalServerError, codersdk.Response{
			Message: "Internal error fetching provisioner job.",
			Detail:  err.Error(),
		})
		return
	}
	api.provisionerJobResources(rw, r, job)
}

// templateVersionLogs returns the logs returned by the provisioner for the given
// template version. These logs are only associated with the template version,
// and not any build logs for a workspace.
// Eg: Logs returned from 'terraform plan' when uploading a new terraform file.
func (api *API) templateVersionLogs(rw http.ResponseWriter, r *http.Request) {
	ctx := r.Context()
	var (
		templateVersion = httpmw.TemplateVersionParam(r)
		template        = httpmw.TemplateParam(r)
	)

	if !api.Authorize(r, rbac.ActionRead, templateVersion.RBACObject(template)) {
		httpapi.ResourceNotFound(rw)
		return
	}

	job, err := api.Database.GetProvisionerJobByID(ctx, templateVersion.JobID)
	if err != nil {
		httpapi.Write(ctx, rw, http.StatusInternalServerError, codersdk.Response{
			Message: "Internal error fetching provisioner job.",
			Detail:  err.Error(),
		})
		return
	}
	api.provisionerJobLogs(rw, r, job)
}

func convertTemplateVersion(version database.TemplateVersion, job codersdk.ProvisionerJob, user database.User) codersdk.TemplateVersion {
	createdBy := codersdk.User{
		ID:        user.ID,
		Username:  user.Username,
		Email:     user.Email,
		CreatedAt: user.CreatedAt,
		Status:    codersdk.UserStatus(user.Status),
		Roles:     []codersdk.Role{},
		AvatarURL: user.AvatarURL.String,
	}

	return codersdk.TemplateVersion{
		ID:             version.ID,
		TemplateID:     &version.TemplateID.UUID,
		OrganizationID: version.OrganizationID,
		CreatedAt:      version.CreatedAt,
		UpdatedAt:      version.UpdatedAt,
		Name:           version.Name,
		Job:            job,
		Readme:         version.Readme,
		CreatedBy:      createdBy,
	}
}

<<<<<<< HEAD
func convertTemplateVersionParameter(param database.TemplateVersionParameter) (codersdk.TemplateVersionParameter, error) {
	var protoOptions []*sdkproto.ParameterOption
	err := json.Unmarshal(param.Options, &protoOptions)
	if err != nil {
		return codersdk.TemplateVersionParameter{}, err
	}
	options := make([]codersdk.TemplateVersionParameterOption, 0)
	for _, option := range protoOptions {
		options = append(options, codersdk.TemplateVersionParameterOption{
			Name:        option.Name,
			Description: option.Description,
			Value:       option.Value,
			Icon:        option.Icon,
		})
	}
	return codersdk.TemplateVersionParameter{
		Name:            param.Name,
		Description:     param.Description,
		Type:            param.Type,
		Mutable:         param.Mutable,
		DefaultValue:    param.DefaultValue,
		Icon:            param.Icon,
		Options:         options,
		ValidationRegex: param.ValidationRegex,
		ValidationMin:   param.ValidationMin,
		ValidationMax:   param.ValidationMax,
	}, nil
=======
func watchTemplateChannel(id uuid.UUID) string {
	return fmt.Sprintf("template:%s", id)
}

func (api *API) publishTemplateUpdate(ctx context.Context, templateID uuid.UUID) {
	err := api.Pubsub.Publish(watchTemplateChannel(templateID), []byte{})
	if err != nil {
		api.Logger.Warn(ctx, "failed to publish template update",
			slog.F("template_id", templateID), slog.Error(err))
	}
>>>>>>> a8f5af12
}<|MERGE_RESOLUTION|>--- conflicted
+++ resolved
@@ -920,12 +920,8 @@
 			StorageMethod:  database.ProvisionerStorageMethodFile,
 			FileID:         file.ID,
 			Type:           database.ProvisionerJobTypeTemplateVersionImport,
-<<<<<<< HEAD
 			Input:          jobInput,
-=======
-			Input:          []byte{'{', '}'},
 			Tags:           tags,
->>>>>>> a8f5af12
 		})
 		if err != nil {
 			return xerrors.Errorf("insert provisioner job: %w", err)
@@ -1058,7 +1054,6 @@
 	}
 }
 
-<<<<<<< HEAD
 func convertTemplateVersionParameter(param database.TemplateVersionParameter) (codersdk.TemplateVersionParameter, error) {
 	var protoOptions []*sdkproto.ParameterOption
 	err := json.Unmarshal(param.Options, &protoOptions)
@@ -1086,7 +1081,8 @@
 		ValidationMin:   param.ValidationMin,
 		ValidationMax:   param.ValidationMax,
 	}, nil
-=======
+}
+
 func watchTemplateChannel(id uuid.UUID) string {
 	return fmt.Sprintf("template:%s", id)
 }
@@ -1097,5 +1093,4 @@
 		api.Logger.Warn(ctx, "failed to publish template update",
 			slog.F("template_id", templateID), slog.Error(err))
 	}
->>>>>>> a8f5af12
 }