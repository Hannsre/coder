package coderd

import (
	"context"
	"crypto/sha256"
	"database/sql"
	"errors"
	"fmt"
	"net"
	"net/http"
	"strconv"
	"time"

	"github.com/go-chi/chi/v5"
	"github.com/google/uuid"
	"github.com/moby/moby/pkg/namesgenerator"
	"github.com/tabbed/pqtype"
	"golang.org/x/xerrors"

	"github.com/coder/coder/coderd/database"
	"github.com/coder/coder/coderd/httpapi"
	"github.com/coder/coder/coderd/httpmw"
	"github.com/coder/coder/coderd/rbac"
	"github.com/coder/coder/coderd/telemetry"
	"github.com/coder/coder/codersdk"
	"github.com/coder/coder/cryptorand"
)

// Creates a new token API key that effectively doesn't expire.
//
// @Summary Create token API key
// @ID create-token-api-key
// @Security CoderSessionToken
// @Accept json
// @Produce json
// @Tags Users
// @Param user path string true "User ID, name, or me"
// @Param request body codersdk.CreateTokenRequest true "Create token request"
// @Success 201 {object} codersdk.GenerateAPIKeyResponse
// @Router /users/{user}/keys/tokens [post]
func (api *API) postToken(rw http.ResponseWriter, r *http.Request) {
	ctx := r.Context()
	user := httpmw.UserParam(r)

	if !api.Authorize(r, rbac.ActionCreate, rbac.ResourceAPIKey.WithOwner(user.ID.String())) {
		httpapi.ResourceNotFound(rw)
		return
	}

	var createToken codersdk.CreateTokenRequest
	if !httpapi.Read(ctx, rw, r, &createToken) {
		return
	}

	scope := database.APIKeyScopeAll
	if scope != "" {
		scope = database.APIKeyScope(createToken.Scope)
	}

	// default lifetime is 30 days
	lifeTime := 30 * 24 * time.Hour
	if createToken.Lifetime != 0 {
		lifeTime = createToken.Lifetime
	}

	tokenName := namesgenerator.GetRandomName(1)

	if len(createToken.TokenName) != 0 {
		tokenName = createToken.TokenName
	}

	err := api.validateAPIKeyLifetime(lifeTime)
	if err != nil {
		httpapi.Write(ctx, rw, http.StatusBadRequest, codersdk.Response{
			Message: "Failed to validate create API key request.",
			Detail:  err.Error(),
		})
		return
	}

	cookie, _, err := api.createAPIKey(ctx, createAPIKeyParams{
		UserID:          user.ID,
		LoginType:       database.LoginTypeToken,
		ExpiresAt:       database.Now().Add(lifeTime),
		Scope:           scope,
		LifetimeSeconds: int64(lifeTime.Seconds()),
		TokenName:       tokenName,
	})
	if err != nil {
		if database.IsUniqueViolation(err) {
			httpapi.Write(ctx, rw, http.StatusConflict, codersdk.Response{
				Message: fmt.Sprintf("A token with name %q already exists.", tokenName),
				Validations: []codersdk.ValidationError{{
					Field:  "name",
					Detail: "This value is already in use and should be unique.",
				}},
			})
			return
		}
		httpapi.Write(ctx, rw, http.StatusInternalServerError, codersdk.Response{
			Message: "Failed to create API key.",
			Detail:  err.Error(),
		})
		return
	}

	httpapi.Write(ctx, rw, http.StatusCreated, codersdk.GenerateAPIKeyResponse{Key: cookie.Value})
}

// Creates a new session key, used for logging in via the CLI.
//
// @Summary Create new session key
// @ID create-new-session-key
// @Security CoderSessionToken
// @Produce json
// @Tags Users
// @Param user path string true "User ID, name, or me"
// @Success 201 {object} codersdk.GenerateAPIKeyResponse
// @Router /users/{user}/keys [post]
func (api *API) postAPIKey(rw http.ResponseWriter, r *http.Request) {
	ctx := r.Context()
	user := httpmw.UserParam(r)

	if !api.Authorize(r, rbac.ActionCreate, rbac.ResourceAPIKey.WithOwner(user.ID.String())) {
		httpapi.ResourceNotFound(rw)
		return
	}

	lifeTime := time.Hour * 24 * 7
	cookie, _, err := api.createAPIKey(ctx, createAPIKeyParams{
		UserID:     user.ID,
		LoginType:  database.LoginTypePassword,
		RemoteAddr: r.RemoteAddr,
		// All api generated keys will last 1 week. Browser login tokens have
		// a shorter life.
		ExpiresAt:       database.Now().Add(lifeTime),
		LifetimeSeconds: int64(lifeTime.Seconds()),
	})
	if err != nil {
		httpapi.Write(ctx, rw, http.StatusInternalServerError, codersdk.Response{
			Message: "Failed to create API key.",
			Detail:  err.Error(),
		})
		return
	}

	// We intentionally do not set the cookie on the response here.
	// Setting the cookie will couple the browser session to the API
	// key we return here, meaning logging out of the website would
	// invalid your CLI key.
	httpapi.Write(ctx, rw, http.StatusCreated, codersdk.GenerateAPIKeyResponse{Key: cookie.Value})
}

// @Summary Get API key by ID
// @ID get-api-key-by-id
// @Security CoderSessionToken
// @Produce json
// @Tags Users
// @Param user path string true "User ID, name, or me"
// @Param keyid path string true "Key ID" format(uuid)
// @Success 200 {object} codersdk.APIKey
// @Router /users/{user}/keys/{keyid} [get]
func (api *API) apiKeyByID(rw http.ResponseWriter, r *http.Request) {
	ctx := r.Context()

	keyID := chi.URLParam(r, "keyid")
	key, err := api.Database.GetAPIKeyByID(ctx, keyID)
	if errors.Is(err, sql.ErrNoRows) {
		httpapi.ResourceNotFound(rw)
		return
	}
	if err != nil {
		httpapi.Write(ctx, rw, http.StatusInternalServerError, codersdk.Response{
			Message: "Internal error fetching API key.",
			Detail:  err.Error(),
		})
		return
	}

	if !api.Authorize(r, rbac.ActionRead, key) {
		httpapi.ResourceNotFound(rw)
		return
	}

	httpapi.Write(ctx, rw, http.StatusOK, convertAPIKey(key))
}

// @Summary Get API key by token name
// @ID get-api-key-by-name
// @Security CoderSessionToken
// @Produce json
// @Tags Users
// @Param user path string true "User ID, name, or me"
// @Param keyname path string true "Key Name" format(string)
// @Success 200 {object} codersdk.APIKey
// @Router /users/{user}/keys/tokens/{keyname} [get]
func (api *API) apiKeyByName(rw http.ResponseWriter, r *http.Request) {
	var (
		ctx       = r.Context()
		user      = httpmw.UserParam(r)
		tokenName = chi.URLParam(r, "keyname")
	)

	token, err := api.Database.GetAPIKeyByName(ctx, database.GetAPIKeyByNameParams{
		TokenName: tokenName,
		UserID:    user.ID,
	})
	if errors.Is(err, sql.ErrNoRows) {
		httpapi.ResourceNotFound(rw)
		return
	}
	if err != nil {
		httpapi.Write(ctx, rw, http.StatusInternalServerError, codersdk.Response{
			Message: "Internal error fetching API key.",
			Detail:  err.Error(),
		})
		return
	}

	if !api.Authorize(r, rbac.ActionRead, token) {
		httpapi.ResourceNotFound(rw)
		return
	}

	httpapi.Write(ctx, rw, http.StatusOK, convertAPIKey(token))
}

// @Summary Get user tokens
// @ID get-user-tokens
// @Security CoderSessionToken
// @Produce json
// @Tags Users
// @Param user path string true "User ID, name, or me"
// @Success 200 {array} codersdk.APIKey
// @Router /users/{user}/keys/tokens [get]
func (api *API) tokens(rw http.ResponseWriter, r *http.Request) {
	var (
		ctx           = r.Context()
		user          = httpmw.UserParam(r)
		keys          []database.APIKey
		err           error
		queryStr      = r.URL.Query().Get("include_all")
		includeAll, _ = strconv.ParseBool(queryStr)
	)

	if includeAll {
		// get tokens for all users
		keys, err = api.Database.GetAPIKeysByLoginType(ctx, database.LoginTypeToken)
		if err != nil {
			httpapi.Write(ctx, rw, http.StatusInternalServerError, codersdk.Response{
				Message: "Internal error fetching API keys.",
				Detail:  err.Error(),
			})
			return
		}
	} else {
		// get user's tokens only
		keys, err = api.Database.GetAPIKeysByUserID(ctx, database.GetAPIKeysByUserIDParams{LoginType: database.LoginTypeToken, UserID: user.ID})
		if err != nil {
			httpapi.Write(ctx, rw, http.StatusInternalServerError, codersdk.Response{
				Message: "Internal error fetching API keys.",
				Detail:  err.Error(),
			})
			return
		}
	}

	keys, err = AuthorizeFilter(api.HTTPAuth, r, rbac.ActionRead, keys)
	if err != nil {
		httpapi.Write(ctx, rw, http.StatusInternalServerError, codersdk.Response{
			Message: "Internal error fetching keys.",
			Detail:  err.Error(),
		})
		return
	}

<<<<<<< HEAD
	var apiKeys []codersdk.ConvertedAPIKey
	for _, key := range keys {
		user, err := api.Database.GetUserByID(ctx, key.UserID)
		if err != nil {
			apiKeys = append(apiKeys, codersdk.ConvertedAPIKey{
				APIKey:   convertAPIKey(key),
				Username: "",
			})
		} else {
			apiKeys = append(apiKeys, codersdk.ConvertedAPIKey{
				APIKey:   convertAPIKey(key),
				Username: user.Username,
=======
	var userIds []uuid.UUID
	for _, key := range keys {
		userIds = append(userIds, key.UserID)
	}

	users, _ := api.Database.GetUsersByIDs(ctx, userIds)
	usersByID := map[uuid.UUID]database.User{}
	for _, user := range users {
		usersByID[user.ID] = user
	}

	var apiKeys []codersdk.APIKeyWithOwner
	for _, key := range keys {
		if user, exists := usersByID[key.UserID]; exists {
			apiKeys = append(apiKeys, codersdk.APIKeyWithOwner{
				APIKey:   convertAPIKey(key),
				Username: user.Username,
			})
		} else {
			apiKeys = append(apiKeys, codersdk.APIKeyWithOwner{
				APIKey:   convertAPIKey(key),
				Username: "",
>>>>>>> 6304bfb5
			})
		}
	}

	httpapi.Write(ctx, rw, http.StatusOK, apiKeys)
}

// @Summary Delete API key
// @ID delete-api-key
// @Security CoderSessionToken
// @Tags Users
// @Param user path string true "User ID, name, or me"
// @Param keyid path string true "Key ID" format(uuid)
// @Success 204
// @Router /users/{user}/keys/{keyid} [delete]
func (api *API) deleteAPIKey(rw http.ResponseWriter, r *http.Request) {
	var (
		ctx   = r.Context()
		user  = httpmw.UserParam(r)
		keyID = chi.URLParam(r, "keyid")
	)

	if !api.Authorize(r, rbac.ActionDelete, rbac.ResourceAPIKey.WithIDString(keyID).WithOwner(user.ID.String())) {
		httpapi.ResourceNotFound(rw)
		return
	}

	err := api.Database.DeleteAPIKeyByID(ctx, keyID)
	if errors.Is(err, sql.ErrNoRows) {
		httpapi.ResourceNotFound(rw)
		return
	}
	if err != nil {
		httpapi.Write(ctx, rw, http.StatusInternalServerError, codersdk.Response{
			Message: "Internal error deleting API key.",
			Detail:  err.Error(),
		})
		return
	}

	httpapi.Write(ctx, rw, http.StatusNoContent, nil)
}

// Generates a new ID and secret for an API key.
func GenerateAPIKeyIDSecret() (id string, secret string, err error) {
	// Length of an API Key ID.
	id, err = cryptorand.String(10)
	if err != nil {
		return "", "", err
	}
	// Length of an API Key secret.
	secret, err = cryptorand.String(22)
	if err != nil {
		return "", "", err
	}
	return id, secret, nil
}

type createAPIKeyParams struct {
	UserID     uuid.UUID
	RemoteAddr string
	LoginType  database.LoginType

	// Optional.
	ExpiresAt       time.Time
	LifetimeSeconds int64
	Scope           database.APIKeyScope
	TokenName       string
}

func (api *API) validateAPIKeyLifetime(lifetime time.Duration) error {
	if lifetime <= 0 {
		return xerrors.New("lifetime must be positive number greater than 0")
	}

	if lifetime > api.DeploymentConfig.MaxTokenLifetime.Value {
		return xerrors.Errorf("lifetime must be less than %s", api.DeploymentConfig.MaxTokenLifetime.Value)
	}

	return nil
}

func (api *API) createAPIKey(ctx context.Context, params createAPIKeyParams) (*http.Cookie, *database.APIKey, error) {
	keyID, keySecret, err := GenerateAPIKeyIDSecret()
	if err != nil {
		return nil, nil, xerrors.Errorf("generate API key: %w", err)
	}
	hashed := sha256.Sum256([]byte(keySecret))

	// Default expires at to now+lifetime, or use the configured value if not
	// set.
	if params.ExpiresAt.IsZero() {
		if params.LifetimeSeconds != 0 {
			params.ExpiresAt = database.Now().Add(time.Duration(params.LifetimeSeconds) * time.Second)
		} else {
			params.ExpiresAt = database.Now().Add(api.DeploymentConfig.SessionDuration.Value)
			params.LifetimeSeconds = int64(api.DeploymentConfig.SessionDuration.Value.Seconds())
		}
	}
	if params.LifetimeSeconds == 0 {
		params.LifetimeSeconds = int64(time.Until(params.ExpiresAt).Seconds())
	}

	ip := net.ParseIP(params.RemoteAddr)
	if ip == nil {
		ip = net.IPv4(0, 0, 0, 0)
	}
	bitlen := len(ip) * 8

	scope := database.APIKeyScopeAll
	if params.Scope != "" {
		scope = params.Scope
	}
	switch scope {
	case database.APIKeyScopeAll, database.APIKeyScopeApplicationConnect:
	default:
		return nil, nil, xerrors.Errorf("invalid API key scope: %q", scope)
	}

	key, err := api.Database.InsertAPIKey(ctx, database.InsertAPIKeyParams{
		ID:              keyID,
		UserID:          params.UserID,
		LifetimeSeconds: params.LifetimeSeconds,
		IPAddress: pqtype.Inet{
			IPNet: net.IPNet{
				IP:   ip,
				Mask: net.CIDRMask(bitlen, bitlen),
			},
			Valid: true,
		},
		// Make sure in UTC time for common time zone
		ExpiresAt:    params.ExpiresAt.UTC(),
		CreatedAt:    database.Now(),
		UpdatedAt:    database.Now(),
		HashedSecret: hashed[:],
		LoginType:    params.LoginType,
		Scope:        scope,
		TokenName:    params.TokenName,
	})
	if err != nil {
		return nil, nil, xerrors.Errorf("insert API key: %w", err)
	}

	api.Telemetry.Report(&telemetry.Snapshot{
		APIKeys: []telemetry.APIKey{telemetry.ConvertAPIKey(key)},
	})

	// This format is consumed by the APIKey middleware.
	sessionToken := fmt.Sprintf("%s-%s", keyID, keySecret)
	return &http.Cookie{
		Name:     codersdk.SessionTokenCookie,
		Value:    sessionToken,
		Path:     "/",
		HttpOnly: true,
		SameSite: http.SameSiteLaxMode,
		Secure:   api.SecureAuthCookie,
	}, &key, nil
}<|MERGE_RESOLUTION|>--- conflicted
+++ resolved
@@ -274,20 +274,6 @@
 		return
 	}
 
-<<<<<<< HEAD
-	var apiKeys []codersdk.ConvertedAPIKey
-	for _, key := range keys {
-		user, err := api.Database.GetUserByID(ctx, key.UserID)
-		if err != nil {
-			apiKeys = append(apiKeys, codersdk.ConvertedAPIKey{
-				APIKey:   convertAPIKey(key),
-				Username: "",
-			})
-		} else {
-			apiKeys = append(apiKeys, codersdk.ConvertedAPIKey{
-				APIKey:   convertAPIKey(key),
-				Username: user.Username,
-=======
 	var userIds []uuid.UUID
 	for _, key := range keys {
 		userIds = append(userIds, key.UserID)
@@ -310,7 +296,6 @@
 			apiKeys = append(apiKeys, codersdk.APIKeyWithOwner{
 				APIKey:   convertAPIKey(key),
 				Username: "",
->>>>>>> 6304bfb5
 			})
 		}
 	}
